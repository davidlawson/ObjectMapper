--- conflicted
+++ resolved
@@ -149,8 +149,6 @@
 //        XCTAssert(user.birthday.compare(parsedUser.birthday) == .OrderedSame, "Birthday should be the same")
         XCTAssert(user.y2k.compare(parsedUser.y2k) == .OrderedSame, "Y2k should be the same")
     }
-<<<<<<< HEAD
-=======
 
     func testUnknownPropertiesIgnored() {
         let userJSONString = "{\"username\":\"bob\",\"identifier\":\"bob1987\", \"foo\" : \"bar\", \"fooArr\" : [ 1, 2, 3], \"fooObj\" : { \"baz\" : \"qux\" } }"
@@ -158,7 +156,6 @@
         
         XCTAssert(user != nil, "User should not be nil")
     }
->>>>>>> b3d4864d
     
     func testInvalidJsonResultsInNilObject() {
         let userJSONString = "{\"username\":\"bob\",\"identifier\":\"bob1987\"" // missing ending brace
